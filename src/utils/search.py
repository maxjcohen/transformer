"""
Search
"""
import csv
from pathlib import Path
import datetime

import numpy as np
from torch.utils.data import DataLoader, Subset, random_split
from .utils import compute_loss

def fit(net, optimizer, loss_function, dataloader_train, dataloader_val, epochs=10, pbar=None, device='cpu'):
    val_loss_best = np.inf

    # Prepare loss history
    for _ in range(epochs):
        for _, (x, y) in enumerate(dataloader_train):
            optimizer.zero_grad()

            # Propagate input
            netout = net(x.to(device))

            # Comupte loss
            loss = loss_function(y.to(device), netout)

            # Backpropage loss
            loss.backward()

            # Update weights
            optimizer.step()

        val_loss = compute_loss(net, dataloader_val,
                                loss_function, device).item()

        if val_loss < val_loss_best:
            val_loss_best = val_loss

        if pbar is not None:
            pbar.update()

    return val_loss_best


def kfold(dataset, n_chunk, batch_size, num_workers):
    """
    kfold method
    """
    indexes = np.arange(len(dataset))
    chunks_idx = np.array_split(indexes, n_chunk)

    for idx_val, chunk_val in enumerate(chunks_idx):
        chunk_train = np.concatenate([chunk_train for idx_train, chunk_train in enumerate(
            chunks_idx) if idx_train != idx_val])

        subset_train = Subset(dataset, chunk_train)
        subset_val = Subset(dataset, chunk_val)

        dataloader_train = DataLoader(subset_train,
                                      batch_size=batch_size,
                                      shuffle=True,
                                      num_workers=num_workers
                                      )
        dataloader_val = DataLoader(subset_val,
                                    batch_size=batch_size,
                                    shuffle=True,
                                    num_workers=num_workers
                                    )

        yield dataloader_train, dataloader_val


def learning_curve(dataset, n_part, validation_split, batch_size, num_workers):
    """
    learning_curve method
    """
    # Split train and val
    val_split = int(len(dataset) * validation_split)
    subset_train, subset_val = random_split(
        dataset, [len(dataset) - val_split, val_split])

    dataloader_val = DataLoader(subset_val,
                                batch_size=batch_size,
                                shuffle=True,
                                num_workers=num_workers
                                )

    for idx in np.linspace(0, len(subset_train), n_part+1).astype(int)[1:]:
        subset_learning = Subset(dataset, subset_train.indices[:idx])
        dataloader_train = DataLoader(subset_learning,
                                      batch_size=batch_size,
                                      shuffle=True,
                                      num_workers=num_workers
                                      )

        yield dataloader_train, dataloader_val


class Logger:
<<<<<<< HEAD
    """
    Logger class
    """

    # pylint: disable=dangerous-default-value
    def __init__(self, csv_path, search_params=[]):
        self.csv_file = open(csv_path, 'w')
        self.writer = csv.DictWriter(self.csv_file, search_params + ['loss'])
        self.writer.writeheader()

    # pylint: disable=dangerous-default-value
    def log(self, params={}, **kwargs):
        """
        log method
        """
        params.update(kwargs)
        self.writer.writerow(params)
=======
    def __init__(self, csv_path, params=[]):
        csv_path = Path(csv_path)

        if csv_path.is_file():
            self.csv_file = open(csv_path, 'a')
            self.writer = csv.DictWriter(self.csv_file, ['date'] + params)
        else:
            self.csv_file = open(csv_path, 'w')
            self.writer = csv.DictWriter(self.csv_file, ['date'] + params)
            self.writer.writeheader()

    def log(self, **kwargs):
        kwargs.update({
            'date': datetime.datetime.now().isoformat()
        })
        self.writer.writerow(kwargs)
>>>>>>> 60df0dab
        self.csv_file.flush()

    def __del__(self):
        self.csv_file.close()<|MERGE_RESOLUTION|>--- conflicted
+++ resolved
@@ -96,25 +96,11 @@
 
 
 class Logger:
-<<<<<<< HEAD
     """
     Logger class
     """
 
     # pylint: disable=dangerous-default-value
-    def __init__(self, csv_path, search_params=[]):
-        self.csv_file = open(csv_path, 'w')
-        self.writer = csv.DictWriter(self.csv_file, search_params + ['loss'])
-        self.writer.writeheader()
-
-    # pylint: disable=dangerous-default-value
-    def log(self, params={}, **kwargs):
-        """
-        log method
-        """
-        params.update(kwargs)
-        self.writer.writerow(params)
-=======
     def __init__(self, csv_path, params=[]):
         csv_path = Path(csv_path)
 
@@ -126,12 +112,12 @@
             self.writer = csv.DictWriter(self.csv_file, ['date'] + params)
             self.writer.writeheader()
 
+    # pylint: disable=dangerous-default-value
     def log(self, **kwargs):
         kwargs.update({
             'date': datetime.datetime.now().isoformat()
         })
         self.writer.writerow(kwargs)
->>>>>>> 60df0dab
         self.csv_file.flush()
 
     def __del__(self):
